"""QR decomposition functions."""

import numpy

# Local imports
from blas import get_blas_funcs
from lapack import get_lapack_funcs, find_best_lapack_type
from misc import _datacopied

# XXX: what is qr_old, should it be kept?
__all__ = ['qr', 'qr_multiply', 'rq', 'qr_old']

def safecall(f, name, *args, **kwargs):
    """Call a LAPACK routine, determining lwork automatically and handling
    error return values"""
    lwork = kwargs.pop("lwork", None)
    if lwork is None:
        kwargs['lwork'] = -1
        ret = f(*args, **kwargs)
        kwargs['lwork'] = ret[-2][0].real.astype(numpy.int)
    ret = f(*args, **kwargs)
    if ret[-1] < 0:
        raise ValueError("illegal value in %d-th argument of internal %s"
                         % (-ret[-1], name))
    return ret[:-2]

<<<<<<< HEAD
def qr(a, overwrite_a=False, lwork=None, mode='full', pivoting=False):
    """
    Compute QR decomposition of a matrix.
=======
def qr(a, overwrite_a=False, lwork=None, mode='full', pivoting=False,
        check_finite=True):
    """Compute QR decomposition of a matrix.
>>>>>>> 941b4686

    Calculate the decomposition ``A = Q R`` where Q is unitary/orthogonal
    and R upper triangular.

    Parameters
    ----------
    a : array, shape (M, N)
        Matrix to be decomposed
    overwrite_a : bool, optional
        Whether data in a is overwritten (may improve performance)
    lwork : int, optional
        Work array size, lwork >= a.shape[1]. If None or -1, an optimal size
        is computed.
    mode : {'full', 'r', 'economic', 'raw'}
        Determines what information is to be returned: either both Q and R
        ('full', default), only R ('r') or both Q and R but computed in
        economy-size ('economic', see Notes). The final option 'raw'
        (added in Scipy 0.11) makes the function return two matrixes
        (Q, TAU) in the internal format used by LAPACK.
    pivoting : bool, optional
        Whether or not factorization should include pivoting for rank-revealing
        qr decomposition. If pivoting, compute the decomposition
        ``A P = Q R`` as above, but where P is chosen such that the diagonal
        of R is non-increasing.
    check_finite : boolean
        If true checks the elements of a are finite numbers. If
        false does no checking and passes matrix through to
        underlying algorithm.

    Returns
    -------
    Q : float or complex ndarray
        Of shape (M, M), or (M, K) for ``mode='economic'``.  Not returned
        if ``mode='r'``.
    R : float or complex ndarray
        Of shape (M, N), or (K, N) for ``mode='economic'``.  ``K = min(M, N)``.
    P : integer ndarray
        Of shape (N,) for ``pivoting=True``. Not returned if
        ``pivoting=False``.

    Raises
    ------
    LinAlgError
        Raised if decomposition fails

    Notes
    -----
    This is an interface to the LAPACK routines dgeqrf, zgeqrf,
    dorgqr, zungqr, dgeqp3, and zgeqp3.

    If ``mode=economic``, the shapes of Q and R are (M, K) and (K, N) instead
    of (M,M) and (M,N), with ``K=min(M,N)``.

    Examples
    --------
    >>> from scipy import random, linalg, dot, diag, all, allclose
    >>> a = random.randn(9, 6)

    >>> q, r = linalg.qr(a)
    >>> allclose(a, np.dot(q, r))
    True
    >>> q.shape, r.shape
    ((9, 9), (9, 6))

    >>> r2 = linalg.qr(a, mode='r')
    >>> allclose(r, r2)
    True

    >>> q3, r3 = linalg.qr(a, mode='economic')
    >>> q3.shape, r3.shape
    ((9, 6), (6, 6))

    >>> q4, r4, p4 = linalg.qr(a, pivoting=True)
    >>> d = abs(diag(r4))
    >>> all(d[1:] <= d[:-1])
    True
    >>> allclose(a[:, p4], dot(q4, r4))
    True
    >>> q4.shape, r4.shape, p4.shape
    ((9, 9), (9, 6), (6,))

    >>> q5, r5, p5 = linalg.qr(a, mode='economic', pivoting=True)
    >>> q5.shape, r5.shape, p5.shape
    ((9, 6), (6, 6), (6,))

    """
    # 'qr' was the old default, equivalent to 'full'. Neither 'full' nor
    # 'qr' are used below.
    # 'raw' is used internally by qr_multiply
    if mode not in ['full', 'qr', 'r', 'economic', 'raw']:
        raise ValueError(
                 "Mode argument should be one of ['full', 'r', 'economic', 'raw']")

    if check_finite:
        a1 = numpy.asarray_chkfinite(a)
    else:
        a1 = numpy.asarray(a)
    if len(a1.shape) != 2:
        raise ValueError("expected 2D array")
    M, N = a1.shape
    overwrite_a = overwrite_a or (_datacopied(a1, a))

    if pivoting:
        geqp3, = get_lapack_funcs(('geqp3',), (a1,))
        qr, jpvt, tau = safecall(geqp3, "geqp3", a1, overwrite_a=overwrite_a)
        jpvt -= 1 # geqp3 returns a 1-based index array, so subtract 1
    else:
        geqrf, = get_lapack_funcs(('geqrf',), (a1,))
        qr, tau = safecall(geqrf, "geqrf", a1, lwork=lwork,
            overwrite_a=overwrite_a)

    if mode not in ['economic', 'raw'] or M < N:
        R = numpy.triu(qr)
    else:
        R = numpy.triu(qr[:N, :])

    if pivoting:
        Rj = R, jpvt
    else:
        Rj = R,

    if mode == 'r':
        return Rj
    elif mode == 'raw':
        return ((qr, tau),) + Rj

    if find_best_lapack_type((a1,))[0] in ('s', 'd'):
        gor_un_gqr, = get_lapack_funcs(('orgqr',), (qr,))
    else:
        gor_un_gqr, = get_lapack_funcs(('ungqr',), (qr,))

    if M < N:
        Q, = safecall(gor_un_gqr, "gorgqr/gungqr", qr[:, :M], tau,
            lwork=lwork, overwrite_a=1)
    elif mode == 'economic':
        Q, = safecall(gor_un_gqr, "gorgqr/gungqr", qr, tau, lwork=lwork,
            overwrite_a=1)
    else:
        t = qr.dtype.char
        qqr = numpy.empty((M, M), dtype=t)
        qqr[:, :N] = qr
        Q, = safecall(gor_un_gqr, "gorgqr/gungqr", qqr, tau, lwork=lwork,
            overwrite_a=1)

    return (Q,) + Rj

def qr_multiply(a, c, mode='right', pivoting=False, conjugate=False,
    overwrite_a=False, overwrite_c=False):
    """Calculate the QR decomposition and multiply Q with a matrix.

    Calculate the decomposition ``A = Q R`` where Q is unitary/orthogonal
    and R upper triangular. Multiply Q with a vector or a matrix c.

    .. versionadded:: 0.11.0

    Parameters
    ----------
    a : ndarray, shape (M, N)
        Matrix to be decomposed
    c : ndarray, one- or two-dimensional
        calculate the product of c and q, depending on the mode:
    mode : {'left', 'right'}
        ``dot(Q, c)`` is returned if mode is 'left',
        ``dot(c, Q)`` is returned if mode is 'right'.
        The shape of c must be appropriate for the matrix multiplications,
        if mode is 'left', ``min(a.shape) == c.shape[0]``,
        if mode is 'right', ``a.shape[0] == c.shape[1]``.
    pivoting : bool, optional
        Whether or not factorization should include pivoting for rank-revealing
        qr decomposition, see the documentation of qr.
    conjugate : bool, optional
        Whether Q should be complex-conjugated. This might be faster
        than explicit conjugation.
    overwrite_a : bool, optional
        Whether data in a is overwritten (may improve performance)
    overwrite_c : bool, optional
        Whether data in c is overwritten (may improve performance).
        If this is used, c must be big enough to keep the result,
        i.e. c.shape[0] = a.shape[0] if mode is 'left'.


    Returns
    -------
    CQ : float or complex ndarray
        the product of Q and c, as defined in mode
    R : float or complex ndarray
        Of shape (K, N), ``K = min(M, N)``.
    P : ndarray of ints
        Of shape (N,) for ``pivoting=True``. Not returned if ``pivoting=False``.

    Raises
    ------
    LinAlgError
        Raised if decomposition fails

    Notes
    -----
    This is an interface to the LAPACK routines dgeqrf, zgeqrf,
    dormqr, zunmqr, dgeqp3, and zgeqp3.

    """
    if not mode in ['left', 'right']:
        raise ValueError("Mode argument should be one of ['left', 'right']")
    c = numpy.asarray_chkfinite(c)
    onedim = c.ndim == 1
    if onedim:
        c = c.reshape(1, len(c))
        if mode == "left":
            c = c.T

    a = numpy.asarray(a) # chkfinite done in qr
    M, N = a.shape
    if not (mode == "left" and
                (not overwrite_c and min(M, N) == c.shape[0] or
                     overwrite_c and M == c.shape[0]) or
            mode == "right" and M == c.shape[1]):
        raise ValueError("objects are not aligned")

    raw = qr(a, overwrite_a, None, "raw", pivoting)
    Q, tau = raw[0]

    if find_best_lapack_type((Q,))[0] in ('s', 'd'):
        gor_un_mqr, = get_lapack_funcs(('ormqr',), (Q,))
        trans = "T"
    else:
        gor_un_mqr, = get_lapack_funcs(('unmqr',), (Q,))
        trans = "C"

    Q = Q[:, :min(M, N)]
    if M > N and mode == "left" and not overwrite_c:
        if conjugate:
            cc = numpy.zeros((c.shape[1], M), dtype=c.dtype, order="F")
            cc[:, :N] = c.T
        else:
            cc = numpy.zeros((M, c.shape[1]), dtype=c.dtype, order="F")
            cc[:N, :] = c
            trans = "N"
        if conjugate:
            lr = "R"
        else:
            lr = "L"
        overwrite_c = True
    elif c.flags["C_CONTIGUOUS"] and trans == "T" or conjugate:
        cc = c.T
        if mode == "left":
            lr = "R"
        else:
            lr = "L"
    else:
        trans = "N"
        cc = c
        if mode == "left":
            lr = "L"
        else:
            lr = "R"
    cQ, = safecall(gor_un_mqr, "gormqr/gunmqr", lr, trans, Q, tau, cc,
            overwrite_c=overwrite_c)
    if trans != "N":
        cQ = cQ.T
    if mode == "right":
        cQ = cQ[:, :min(M, N)]
    if onedim:
        cQ = cQ.ravel()

    return (cQ,) + raw[1:]

@numpy.deprecate
def qr_old(a, overwrite_a=False, lwork=None, check_finite=True):
    """Compute QR decomposition of a matrix.

    Calculate the decomposition :lm:`A = Q R` where Q is unitary/orthogonal
    and R upper triangular.

    Parameters
    ----------
    a : array, shape (M, N)
        Matrix to be decomposed
    overwrite_a : boolean
        Whether data in a is overwritten (may improve performance)
    lwork : integer
        Work array size, lwork >= a.shape[1]. If None or -1, an optimal size
        is computed.
    check_finite : boolean
        If true checks the elements of a are finite numbers. If
        false does no checking and passes matrix through to
        underlying algorithm.

    Returns
    -------
    Q : float or complex array, shape (M, M)
    R : float or complex array, shape (M, N)
        Size K = min(M, N)

    Raises LinAlgError if decomposition fails

    """
    if check_finite:
        a1 = numpy.asarray_chkfinite(a)
    else:
        a1 = numpy.asarray(a)
    if len(a1.shape) != 2:
        raise ValueError('expected matrix')
    M,N = a1.shape
    overwrite_a = overwrite_a or (_datacopied(a1, a))
    geqrf, = get_lapack_funcs(('geqrf',), (a1,))
    if lwork is None or lwork == -1:
        # get optimal work array
        qr, tau, work, info = geqrf(a1, lwork=-1, overwrite_a=1)
        lwork = work[0]
    qr, tau, work, info = geqrf(a1, lwork=lwork, overwrite_a=overwrite_a)
    if info < 0:
        raise ValueError('illegal value in %d-th argument of internal geqrf'
                                                                    % -info)
    gemm, = get_blas_funcs(('gemm',), (qr,))
    t = qr.dtype.char
    R = numpy.triu(qr)
    Q = numpy.identity(M, dtype=t)
    ident = numpy.identity(M, dtype=t)
    zeros = numpy.zeros
    for i in range(min(M, N)):
        v = zeros((M,), t)
        v[i] = 1
        v[i+1:M] = qr[i+1:M, i]
        H = gemm(-tau[i], v, v, 1+0j, ident, trans_b=2)
        Q = gemm(1, Q, H)
    return Q, R


def rq(a, overwrite_a=False, lwork=None, mode='full', check_finite=True):
    """Compute RQ decomposition of a square real matrix.

    Calculate the decomposition :lm:`A = R Q` where Q is unitary/orthogonal
    and R upper triangular.

    Parameters
    ----------
    a : array, shape (M, M)
        Matrix to be decomposed
    overwrite_a : boolean
        Whether data in a is overwritten (may improve performance)
    lwork : integer
        Work array size, lwork >= a.shape[1]. If None or -1, an optimal size
        is computed.
    mode : {'full', 'r', 'economic'}
        Determines what information is to be returned: either both Q and R
        ('full', default), only R ('r') or both Q and R but computed in
        economy-size ('economic', see Notes).
    check_finite : boolean
        If true checks the elements of a are finite numbers. If
        false does no checking and passes matrix through to
        underlying algorithm.

    Returns
    -------
    R : float array, shape (M, N)
    Q : float or complex array, shape (M, M)

    Raises LinAlgError if decomposition fails

    Examples
    --------
    >>> from scipy import linalg
    >>> from numpy import random, dot, allclose
    >>> a = random.randn(6, 9)
    >>> r, q = linalg.rq(a)
    >>> allclose(a, dot(r, q))
    True
    >>> r.shape, q.shape
    ((6, 9), (9, 9))
    >>> r2 = linalg.rq(a, mode='r')
    >>> allclose(r, r2)
    True
    >>> r3, q3 = linalg.rq(a, mode='economic')
    >>> r3.shape, q3.shape
    ((6, 6), (6, 9))

    """
    if not mode in ['full', 'r', 'economic']:
        raise ValueError(\
                 "Mode argument should be one of ['full', 'r', 'economic']")

    if check_finite:
        a1 = numpy.asarray_chkfinite(a)
    else:
        a1 = numpy.asarray(a)
    if len(a1.shape) != 2:
        raise ValueError('expected matrix')
    M, N = a1.shape
    overwrite_a = overwrite_a or (_datacopied(a1, a))

    gerqf, = get_lapack_funcs(('gerqf',), (a1,))
    if lwork is None or lwork == -1:
        # get optimal work array
        rq, tau, work, info = gerqf(a1, lwork=-1, overwrite_a=1)
        lwork = work[0].real.astype(numpy.int)
    rq, tau, work, info = gerqf(a1, lwork=lwork, overwrite_a=overwrite_a)
    if info < 0:
        raise ValueError('illegal value in %d-th argument of internal gerqf'
                                                                    % -info)
    if not mode == 'economic' or N < M:
        R = numpy.triu(rq, N-M)
    else:
        R = numpy.triu(rq[-M:, -M:])

    if mode == 'r':
        return R

    if find_best_lapack_type((a1,))[0] in ('s', 'd'):
        gor_un_grq, = get_lapack_funcs(('orgrq',), (rq,))
    else:
        gor_un_grq, = get_lapack_funcs(('ungrq',), (rq,))

    if N < M:
        # get optimal work array
        Q, work, info = gor_un_grq(rq[-N:], tau, lwork=-1, overwrite_a=1)
        lwork = work[0].real.astype(numpy.int)
        Q, work, info = gor_un_grq(rq[-N:], tau, lwork=lwork, overwrite_a=1)
    elif mode == 'economic':
        # get optimal work array
        Q, work, info = gor_un_grq(rq, tau, lwork=-1, overwrite_a=1)
        lwork = work[0].real.astype(numpy.int)
        Q, work, info = gor_un_grq(rq, tau, lwork=lwork, overwrite_a=1)
    else:
        rq1 = numpy.empty((N, N), dtype=rq.dtype)
        rq1[-M:] = rq
        # get optimal work array
        Q, work, info = gor_un_grq(rq1, tau, lwork=-1, overwrite_a=1)
        lwork = work[0].real.astype(numpy.int)
        Q, work, info = gor_un_grq(rq1, tau, lwork=lwork, overwrite_a=1)

    if info < 0:
        raise ValueError("illegal value in %d-th argument of internal orgrq"
                                                                    % -info)
    return R, Q<|MERGE_RESOLUTION|>--- conflicted
+++ resolved
@@ -24,15 +24,10 @@
                          % (-ret[-1], name))
     return ret[:-2]
 
-<<<<<<< HEAD
-def qr(a, overwrite_a=False, lwork=None, mode='full', pivoting=False):
+def qr(a, overwrite_a=False, lwork=None, mode='full', pivoting=False,
+       check_finite=True):
     """
     Compute QR decomposition of a matrix.
-=======
-def qr(a, overwrite_a=False, lwork=None, mode='full', pivoting=False,
-        check_finite=True):
-    """Compute QR decomposition of a matrix.
->>>>>>> 941b4686
 
     Calculate the decomposition ``A = Q R`` where Q is unitary/orthogonal
     and R upper triangular.
@@ -57,10 +52,10 @@
         qr decomposition. If pivoting, compute the decomposition
         ``A P = Q R`` as above, but where P is chosen such that the diagonal
         of R is non-increasing.
-    check_finite : boolean
-        If true checks the elements of a are finite numbers. If
-        false does no checking and passes matrix through to
-        underlying algorithm.
+    check_finite : boolean, optional
+        Whether to check the input matrixes contain only finite numbers.
+        Disabling may give a performance gain, but may result to problems
+        (crashes, non-termination) if the inputs do contain infinities or NaNs.
 
     Returns
     -------
@@ -315,10 +310,10 @@
     lwork : integer
         Work array size, lwork >= a.shape[1]. If None or -1, an optimal size
         is computed.
-    check_finite : boolean
-        If true checks the elements of a are finite numbers. If
-        false does no checking and passes matrix through to
-        underlying algorithm.
+    check_finite : boolean, optional
+        Whether to check the input matrixes contain only finite numbers.
+        Disabling may give a performance gain, but may result to problems
+        (crashes, non-termination) if the inputs do contain infinities or NaNs.
 
     Returns
     -------
@@ -380,10 +375,10 @@
         Determines what information is to be returned: either both Q and R
         ('full', default), only R ('r') or both Q and R but computed in
         economy-size ('economic', see Notes).
-    check_finite : boolean
-        If true checks the elements of a are finite numbers. If
-        false does no checking and passes matrix through to
-        underlying algorithm.
+    check_finite : boolean, optional
+        Whether to check the input matrixes contain only finite numbers.
+        Disabling may give a performance gain, but may result to problems
+        (crashes, non-termination) if the inputs do contain infinities or NaNs.
 
     Returns
     -------
